// Copyright (c) 2020
// Commonwealth Scientific and Industrial Research Organisation (CSIRO)
// ABN 41 687 119 230
//
// Author: Thomas Lowe
#include "raycloudwriter.h"
#include "raycloud.h"

namespace ray
{
bool CloudWriter::begin(const std::string &file_name)
{
  if (file_name.empty())
  {
    std::cerr << "Error: cloud writer begin called with empty file name" << std::endl;
    return false;
  }
  file_name_ = file_name;
  if (!writeRayCloudChunkStart(file_name_, ofs_))
  {
<<<<<<< HEAD
    return false;    
=======
    std::cerr << "cannot write to file: " << file_name_ << std::endl;
    return false;
>>>>>>> 9059268c
  }
  return true;
}

void CloudWriter::end()
{
  if (file_name_.empty())  // no effect if begin has not been called
    return;
  const unsigned long num_rays = ray::writeRayCloudChunkEnd(ofs_);
  std::cout << num_rays << " rays saved to " << file_name_ << std::endl;
  ofs_.close();
}

bool CloudWriter::writeChunk(const Cloud &chunk)
{
  return writeRayCloudChunk(ofs_, buffer_, chunk.starts, chunk.ends, chunk.times, chunk.colours);
}


}  // namespace ray<|MERGE_RESOLUTION|>--- conflicted
+++ resolved
@@ -18,12 +18,7 @@
   file_name_ = file_name;
   if (!writeRayCloudChunkStart(file_name_, ofs_))
   {
-<<<<<<< HEAD
     return false;    
-=======
-    std::cerr << "cannot write to file: " << file_name_ << std::endl;
-    return false;
->>>>>>> 9059268c
   }
   return true;
 }
