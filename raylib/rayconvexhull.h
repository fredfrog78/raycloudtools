--- conflicted
+++ resolved
@@ -35,13 +35,8 @@
   /// upwards growth is for extracting the ground mesh underneath a (potentially cluttered) scene
   void growUpwards(double maxCurvature) { growInDirection(maxCurvature, Eigen::Vector3d(0, 0, 1)); }
   /// downwards growth is for extracting a 'blanket mesh' of a forest canopy or of building roofs
-<<<<<<< HEAD
   void growDownwards(double maxCurvature) { growInDirection(maxCurvature, Eigen::Vector3d(0, 0, -1)); }
  
-=======
-  void growTopDown(double maxCurvature) { growInDirection(maxCurvature, Eigen::Vector3d(0, 0, -1)); }
-
->>>>>>> 9059268c
   /// access the generated mesh
   Mesh &mesh() { return mesh_; }
   const Mesh &mesh() const { return mesh_; }
