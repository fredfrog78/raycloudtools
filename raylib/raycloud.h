--- conflicted
+++ resolved
@@ -112,13 +112,8 @@
 
   /// Static functions. These operate on the cloud file, and so do not require the full file to fit in memory
 
-<<<<<<< HEAD
   /// Version for estimating the spacing between points for raycloud files. 
   static double estimatePointSpacing(const std::string &file_name, const Cuboid &bounds, int num_points);
-=======
-  /// Version for estimating the spacing between points for raycloud files.
-  static double estimatePointSpacing(std::string &file_name, const Cuboid &bounds, int num_points);
->>>>>>> 9059268c
 
   /// Calculate the key information of a ray cloud, such as its bounds
   /// @c ends are only the bounded ones. @c starts are for all rays
@@ -146,17 +141,10 @@
                      apply);
 
 private:
-<<<<<<< HEAD
   bool loadPLY(const std::string &file, int min_num_rays);
   // Convert the set of neighbouring indices into a eigen solution, which is an ellipsoid of best fit. 
   inline void eigenSolve(const std::vector<int> &ray_ids, const Eigen::MatrixXi &indices, int index, int num_neighbours, 
     Eigen::SelfAdjointEigenSolver<Eigen::Matrix3d> &solver, Eigen::Vector3d &centroid) const;
-=======
-  bool loadPLY(const std::string &file);
-  // Convert the set of neighbouring indices into a eigen solution, which is an ellipsoid of best fit.
-  inline void eigenSolve(const std::vector<int> &ray_ids, const Eigen::MatrixXi &indices, int index, int num_neighbours,
-                         Eigen::SelfAdjointEigenSolver<Eigen::Matrix3d> &solver, Eigen::Vector3d &centroid);
->>>>>>> 9059268c
 };
 
 }  // namespace ray
