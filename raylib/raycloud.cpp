--- conflicted
+++ resolved
@@ -238,14 +238,9 @@
   for (unsigned int i = 0; i < ends.size(); i++)
     if (rayBounded(i))
       ray_ids.push_back(i);
-<<<<<<< HEAD
-  MatrixXd points_p(3, ray_ids.size());
+  Eigen::MatrixXd points_p(3, ray_ids.size());
   for (unsigned int i = 0; i < ray_ids.size(); i++) 
     points_p.col(i) = ends[ray_ids[i]];
-=======
-  Eigen::MatrixXd points_p(3, ray_ids.size());
-  for (unsigned int i = 0; i < ray_ids.size(); i++) points_p.col(i) = ends[ray_ids[i]];
->>>>>>> c44d119e
   nns = Nabo::NNSearchD::createKDTreeLinearHeap(points_p, 3);
 
   // Run the search
@@ -318,9 +313,9 @@
   // larger exponents (towards 2.5) match thick forests, lower exponents (towards 2) match smooth terrain and surfaces
   const double cloud_exponent = 2.0; // model num_points = (cloud_width/voxel_width)^cloud_exponent
 
-  Vector3d min_bound, max_bound;
+  Eigen::Vector3d min_bound, max_bound;
   calcBounds(&min_bound, &max_bound, kBFEnd);
-  Vector3d extent = max_bound - min_bound;
+  Eigen::Vector3d extent = max_bound - min_bound;
   int num_points = 0;
   for (unsigned int i = 0; i < ends.size(); i++)
     if (rayBounded(i))
@@ -335,16 +330,9 @@
   {
     if (rayBounded(i))
     {
-<<<<<<< HEAD
-      const Vector3d &point = ends[i];
+      const Eigen::Vector3d &point = ends[i];
       Eigen::Vector3i place(int(std::floor(point[0] / voxel_width)), int(std::floor(point[1] / voxel_width)),
                             int(std::floor(point[2] / voxel_width)));
-=======
-      num_points++;
-      const Eigen::Vector3d &point = ends[i];
-      Eigen::Vector3i place(int(std::floor(point[0] / v_width)), int(std::floor(point[1] / v_width)),
-                            int(std::floor(point[2] / v_width)));
->>>>>>> c44d119e
       if (test_set.find(place) == test_set.end())
       {
         test_set.insert(place);
@@ -352,17 +340,9 @@
       }
     }
   }
-<<<<<<< HEAD
   double points_per_voxel = (double)num_points / num_voxels;
   double width = voxel_width / pow(points_per_voxel, 1.0/cloud_exponent);
-  cout << "estimated point spacing: " << width << endl;
-=======
-
-  // since points roughly represent 2D surfaces. Also matches empirical tests of optimal speed
-  double width = 0.25 * sqrt(num_voxels / num_points);    
-  
   std::cout << "estimated point spacing: " << width << std::endl;
->>>>>>> c44d119e
   return width;
 }
 
