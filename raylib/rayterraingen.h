// Copyright (c) 2020
// Commonwealth Scientific and Industrial Research Organisation (CSIRO)
// ABN 41 687 119 230
//
// Author: Thomas Lowe
#ifndef RAYLIB_RAYTERRAINGEN_H
#define RAYLIB_RAYTERRAINGEN_H

#include "raylib/raylibconfig.h"

#include "rayutils.h"

namespace ray
{
<<<<<<< HEAD
/// Terrain raycloud generation class. Generates the ray cloud attributes for a a random section of hilly terrain, 
/// as though scanned from a circular path over the terrain
struct RAYLIB_EXPORT TerrainGen
{
  /// terrain generation function. The random seed can be specified with @c srand()
=======
class RAYLIB_EXPORT TerrainGen
{
public:
>>>>>>> c44d119e
  void generate();

  inline const std::vector<Eigen::Vector3d> rayStarts() const { return ray_starts_; }
  inline const std::vector<Eigen::Vector3d> rayEnds() const { return ray_ends_; }
private:
  std::vector<Eigen::Vector3d> ray_starts_, ray_ends_;
};
}  // namespace ray

#endif  // RAYLIB_RAYTERRAINGEN_H<|MERGE_RESOLUTION|>--- conflicted
+++ resolved
@@ -12,17 +12,12 @@
 
 namespace ray
 {
-<<<<<<< HEAD
 /// Terrain raycloud generation class. Generates the ray cloud attributes for a a random section of hilly terrain, 
 /// as though scanned from a circular path over the terrain
-struct RAYLIB_EXPORT TerrainGen
-{
-  /// terrain generation function. The random seed can be specified with @c srand()
-=======
 class RAYLIB_EXPORT TerrainGen
 {
 public:
->>>>>>> c44d119e
+  /// terrain generation function. The random seed can be specified with @c srand()
   void generate();
 
   inline const std::vector<Eigen::Vector3d> rayStarts() const { return ray_starts_; }
