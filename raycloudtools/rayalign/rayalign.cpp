// Copyright (c) 2020
// Commonwealth Scientific and Industrial Research Organisation (CSIRO)
// ABN 41 687 119 230
//
// Author: Thomas Lowe

#include "raylib/raycloud.h"
#include "raylib/rayalignment.h"
#include "raylib/rayfinealignment.h"
#include "raylib/raydebugdraw.h"
#include "raylib/rayparse.h"

#include <nabo/nabo.h>

#include <stdio.h>
#include <stdlib.h>
#include <string.h>
#include <iostream>
#include <complex>

void usage(int exit_code = 1)
{
  std::cout << "Align raycloudA onto raycloudB, rigidly. Outputs the transformed version of raycloudA." << std::endl;
  std::cout << "This method is for when there is more than approximately 30% overlap between clouds." << std::endl;
  std::cout << "usage:" << std::endl;
  std::cout << "rayalign raycloudA raycloudB" << std::endl;
  std::cout << "                             --nonrigid - nonrigid (quadratic) alignment" << std::endl;
  std::cout << "                             --verbose  - outputs FFT images and the coarse alignment cloud" << std::endl;
  std::cout
    << "                             --local    - fine alignment only, assumes clouds are already approximately aligned"
    << std::endl;
  std::cout << "rayalign raycloud  - axis aligns to the walls, placing the major walls at (0,0,0), biggest along y."
    << std::endl;
  exit(exit_code);
}

int main(int argc, char *argv[])
{
  ray::FileArgument cloud_a, cloud_b;
  ray::OptionalFlagArgument nonrigid("nonrigid", 'n'), is_verbose("verbose", 'v'), local("local", 'l');
  bool cross_align = ray::parseCommandLine(argc, argv, {&cloud_a, &cloud_b}, {&nonrigid, &is_verbose, &local});
  bool self_align  = ray::parseCommandLine(argc, argv, {&cloud_a});
  if (!cross_align && !self_align)
    usage();

  ray::Cloud clouds[2];
  if (!clouds[0].load(cloud_a.name()))
    usage();
<<<<<<< HEAD
  if (self_align)
=======
  if (!clouds[1].load(cloud_b.name()))
    usage();

  bool local_only = local.isSet();
  bool non_rigid = nonrigid.isSet();
  bool verbose = is_verbose.isSet();
  if (verbose)
    ray::DebugDraw::init(argc, argv, "rayalign");
  if (!local_only)
>>>>>>> 36c97141
  {
    alignCloudToAxes(clouds[0]);
  }
  else // cross_align
  {
    if (!clouds[1].load(cloud_b.name()))
      usage();

    bool local_only = local.isSet();
    bool non_rigid = nonrigid.isSet();
    bool verbose = is_verbose.isSet();
  //  if (verbose)
      ray::DebugDraw::init(argc, argv, "rayalign");
    if (!local_only)
    {
      alignCloud0ToCloud1(clouds, 0.5, verbose);
      if (verbose)
        clouds[0].save(cloud_a.nameStub() + "_coarse_aligned.ply");
    }

    ray::FineAlignment fineAlign(clouds, non_rigid, verbose);
    fineAlign.align();
  }

  clouds[0].save(cloud_a.nameStub() + "_aligned.ply");
  return 0;
}
<|MERGE_RESOLUTION|>--- conflicted
+++ resolved
@@ -1,88 +1,76 @@
-// Copyright (c) 2020
-// Commonwealth Scientific and Industrial Research Organisation (CSIRO)
-// ABN 41 687 119 230
-//
-// Author: Thomas Lowe
-
-#include "raylib/raycloud.h"
-#include "raylib/rayalignment.h"
-#include "raylib/rayfinealignment.h"
-#include "raylib/raydebugdraw.h"
-#include "raylib/rayparse.h"
-
-#include <nabo/nabo.h>
-
-#include <stdio.h>
-#include <stdlib.h>
-#include <string.h>
-#include <iostream>
-#include <complex>
-
-void usage(int exit_code = 1)
-{
-  std::cout << "Align raycloudA onto raycloudB, rigidly. Outputs the transformed version of raycloudA." << std::endl;
-  std::cout << "This method is for when there is more than approximately 30% overlap between clouds." << std::endl;
-  std::cout << "usage:" << std::endl;
-  std::cout << "rayalign raycloudA raycloudB" << std::endl;
-  std::cout << "                             --nonrigid - nonrigid (quadratic) alignment" << std::endl;
-  std::cout << "                             --verbose  - outputs FFT images and the coarse alignment cloud" << std::endl;
-  std::cout
-    << "                             --local    - fine alignment only, assumes clouds are already approximately aligned"
-    << std::endl;
-  std::cout << "rayalign raycloud  - axis aligns to the walls, placing the major walls at (0,0,0), biggest along y."
-    << std::endl;
-  exit(exit_code);
-}
-
-int main(int argc, char *argv[])
-{
-  ray::FileArgument cloud_a, cloud_b;
-  ray::OptionalFlagArgument nonrigid("nonrigid", 'n'), is_verbose("verbose", 'v'), local("local", 'l');
-  bool cross_align = ray::parseCommandLine(argc, argv, {&cloud_a, &cloud_b}, {&nonrigid, &is_verbose, &local});
-  bool self_align  = ray::parseCommandLine(argc, argv, {&cloud_a});
-  if (!cross_align && !self_align)
-    usage();
-
-  ray::Cloud clouds[2];
-  if (!clouds[0].load(cloud_a.name()))
-    usage();
-<<<<<<< HEAD
-  if (self_align)
-=======
-  if (!clouds[1].load(cloud_b.name()))
-    usage();
-
-  bool local_only = local.isSet();
-  bool non_rigid = nonrigid.isSet();
-  bool verbose = is_verbose.isSet();
-  if (verbose)
-    ray::DebugDraw::init(argc, argv, "rayalign");
-  if (!local_only)
->>>>>>> 36c97141
-  {
-    alignCloudToAxes(clouds[0]);
-  }
-  else // cross_align
-  {
-    if (!clouds[1].load(cloud_b.name()))
-      usage();
-
-    bool local_only = local.isSet();
-    bool non_rigid = nonrigid.isSet();
-    bool verbose = is_verbose.isSet();
-  //  if (verbose)
-      ray::DebugDraw::init(argc, argv, "rayalign");
-    if (!local_only)
-    {
-      alignCloud0ToCloud1(clouds, 0.5, verbose);
-      if (verbose)
-        clouds[0].save(cloud_a.nameStub() + "_coarse_aligned.ply");
-    }
-
-    ray::FineAlignment fineAlign(clouds, non_rigid, verbose);
-    fineAlign.align();
-  }
-
-  clouds[0].save(cloud_a.nameStub() + "_aligned.ply");
-  return 0;
-}
+// Copyright (c) 2020
+// Commonwealth Scientific and Industrial Research Organisation (CSIRO)
+// ABN 41 687 119 230
+//
+// Author: Thomas Lowe
+
+#include "raylib/raycloud.h"
+#include "raylib/rayalignment.h"
+#include "raylib/rayfinealignment.h"
+#include "raylib/raydebugdraw.h"
+#include "raylib/rayparse.h"
+
+#include <nabo/nabo.h>
+
+#include <stdio.h>
+#include <stdlib.h>
+#include <string.h>
+#include <iostream>
+#include <complex>
+
+void usage(int exit_code = 1)
+{
+  std::cout << "Align raycloudA onto raycloudB, rigidly. Outputs the transformed version of raycloudA." << std::endl;
+  std::cout << "This method is for when there is more than approximately 30% overlap between clouds." << std::endl;
+  std::cout << "usage:" << std::endl;
+  std::cout << "rayalign raycloudA raycloudB" << std::endl;
+  std::cout << "                             --nonrigid - nonrigid (quadratic) alignment" << std::endl;
+  std::cout << "                             --verbose  - outputs FFT images and the coarse alignment cloud" << std::endl;
+  std::cout
+    << "                             --local    - fine alignment only, assumes clouds are already approximately aligned"
+    << std::endl;
+  std::cout << "rayalign raycloud  - axis aligns to the walls, placing the major walls at (0,0,0), biggest along y."
+    << std::endl;
+  exit(exit_code);
+}
+
+int main(int argc, char *argv[])
+{
+  ray::FileArgument cloud_a, cloud_b;
+  ray::OptionalFlagArgument nonrigid("nonrigid", 'n'), is_verbose("verbose", 'v'), local("local", 'l');
+  bool cross_align = ray::parseCommandLine(argc, argv, {&cloud_a, &cloud_b}, {&nonrigid, &is_verbose, &local});
+  bool self_align  = ray::parseCommandLine(argc, argv, {&cloud_a});
+  if (!cross_align && !self_align)
+    usage();
+
+  ray::Cloud clouds[2];
+  if (!clouds[0].load(cloud_a.name()))
+    usage();
+  if (self_align)
+  {
+    alignCloudToAxes(clouds[0]);
+  }
+  else // cross_align
+  {
+    if (!clouds[1].load(cloud_b.name()))
+      usage();
+
+    bool local_only = local.isSet();
+    bool non_rigid = nonrigid.isSet();
+    bool verbose = is_verbose.isSet();
+    if (verbose)
+      ray::DebugDraw::init(argc, argv, "rayalign");
+    if (!local_only)
+    {
+      alignCloud0ToCloud1(clouds, 0.5, verbose);
+      if (verbose)
+        clouds[0].save(cloud_a.nameStub() + "_coarse_aligned.ply");
+    }
+
+    ray::FineAlignment fineAlign(clouds, non_rigid, verbose);
+    fineAlign.align();
+  }
+
+  clouds[0].save(cloud_a.nameStub() + "_aligned.ply");
+  return 0;
+}