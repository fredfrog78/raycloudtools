--- conflicted
+++ resolved
@@ -1,192 +1,178 @@
-// Copyright (c) 2020
-// Commonwealth Scientific and Industrial Research Organisation (CSIRO)
-// ABN 41 687 119 230
-//
-// Author: Thomas Lowe
-#include "raylib/raycloud.h"
-<<<<<<< HEAD
-#include "raylib/raydebugdraw.h"
-=======
-#include "raylib/raymerger.h"
->>>>>>> cfda7c1a
-#include "raylib/raymesh.h"
-#include "raylib/rayply.h"
-#include "raylib/rayprogress.h"
-#include "raylib/raytransientfilter.h"
-
-#include <chrono>
-#include <cstdio>
-#include <cstdlib>
-#include <cstring>
-#include <iostream>
-#include <thread>
-
-<<<<<<< HEAD
-using namespace std;
-using namespace Eigen;
-using namespace ray;
-
-#define NEW_FILTER 1
-
-=======
->>>>>>> cfda7c1a
-void usage(int exit_code = 0)
-{
-  std::cout << "Splits a raycloud into the transient rays and the fixed part" << std::endl;
-  std::cout << "usage:" << std::endl;
-  std::cout << "raytransients min raycloud 20 rays - splits out positive transients (objects that have since moved)."
-       << std::endl;
-  std::cout << "                                     20 is number of pass through rays to classify as transient." << std::endl;
-  std::cout << "              max    - finds negative transients, such as a hallway exposed when a door opens." << std::endl;
-  std::cout << "              oldest - keeps the oldest geometry when there is a difference over time." << std::endl;
-  std::cout << "              newest - uses the newest geometry when there is a difference over time." << std::endl;
-  std::cout << " --colour     - also colours the clouds, to help tweak numRays. red: opacity, green: pass throughs, blue: "
-          "planarity." << std::endl;
-  exit(exit_code);
-}
-
-void runProrgess(const Progress &progress, std::atomic_bool &quit)
-{
-  Progress last;
-  Progress current;
-  progress.read(&last);
-
-  const auto show_progress = [] (Progress &p, bool finalise) //
-  {
-    if (finalise)
-    {
-      // Finalise progress == target.
-      if (p.target())
-      {
-        p.setProgress(p.target());
-      }
-    }
-
-    if (p.phase().length() || p.target() || p.progress())
-    {
-      std::cout << "\r                                    \r";
-      std::cout << p.phase() << ' ' << p.progress();
-      if (size_t target = p.target())
-      {
-        std::cout << " / " << target;
-      }
-
-      if (finalise)
-      {
-        std::cout << std::endl;
-      }
-      else
-      {
-        std::cout << std::flush;
-      }
-    }
-  };
-
-  while (!quit)
-  {
-    progress.read(&current);
-    if (current.phase() != last.phase())
-    {
-      // Ensure we finalise the display.
-      show_progress(last, true);
-    }
-
-    if ( current.progress() != last.progress() || current.target() != last.target())
-    {
-      show_progress(current, false);
-      current.read(&last);
-    }
-    std::this_thread::sleep_for(std::chrono::milliseconds(200));
-  }
-
-  // Past update.
-  progress.read(&current);
-  // Do not finalise in case we didn't go full progress.
-  show_progress(last, false);
-  std::cout << std::endl;
-}
-
-int main(int argc, char *argv[])
-{
-  ray::DebugDraw::init(argc, argv, "raytransients");
-  if (argc != 5 && argc != 6)
-    usage();
-
-  bool colour = false;
-  if (argc == 6)
-  {
-    if (std::string(argv[5]) != "--colour" && std::string(argv[5]) != "-c")
-      usage();
-    colour = true;
-  }
-  double num_rays = std::stod(argv[3]);
-  std::string merge_type = argv[1];
-  if (merge_type != "min" && merge_type != "max" && merge_type != "oldest" && merge_type != "newest")
-    usage();
-  std::string file = argv[2];
-  ray::Cloud cloud;
-  cloud.load(file);
-
-<<<<<<< HEAD
-#if NEW_FILTER
-  TransientFilterConfig config;
-  config.merge_type = MergeType::Mininum;
-  config.num_rays_filter_threshold = num_rays;
-  config.colour_cloud = colour;
-  // Note: we actually get better multi-threaded performace with smaller voxels
-  config.voxel_size = 0.1;
-
-  if (merge_type == "oldest")
-  {
-    config.merge_type = MergeType::Oldest;
-  }
-  if (merge_type == "newest")
-  {
-    config.merge_type = MergeType::Newest;
-  }
-  if (merge_type == "min")
-  {
-    config.merge_type = MergeType::Mininum;
-  }
-  if (merge_type == "max")
-  {
-    config.merge_type = MergeType::Maximum;
-  }
-
-  TransientFilter filter(config);
-  Progress progress;
-  std::atomic_bool quit_progress(false);
-  std::thread progress_thread([&progress, &quit_progress]() { runProrgess(progress, quit_progress); });
-
-  filter.filter(cloud, &progress);
-  const Cloud &transient = filter.transientResults();
-  const Cloud &fixed = filter.fixedResults();
-
-  quit_progress = true;
-  progress_thread.join();
-
-  return 0;
-#else   // NEW_FILTER
-  Cloud transient;
-  Cloud fixed;
-  cloud.findTransients(transient, fixed, merge_type, num_rays, colour);
-#endif  // NEW_FILTER
-=======
-  ray::Merger merger;
-  merger.mergeSingleCloud(cloud, merge_type, num_rays, colour);
->>>>>>> cfda7c1a
-
-  std::string file_stub = file;
-  if (file.substr(file.length() - 4) == ".ply")
-    file_stub = file.substr(0, file.length() - 4);
-
-<<<<<<< HEAD
-  transient.save(file_stub + "_transient.ply");
-  fixed.save(file_stub + "_fixed.ply");
-  return 0;
-=======
-  merger.differenceCloud().save(file_stub + "_transient.ply");
-  merger.fixedCloud().save(file_stub + "_fixed.ply");
-  return true;
->>>>>>> cfda7c1a
-}
+// Copyright (c) 2020
+// Commonwealth Scientific and Industrial Research Organisation (CSIRO)
+// ABN 41 687 119 230
+//
+// Author: Thomas Lowe
+#include "raylib/raycloud.h"
+#include "raylib/raydebugdraw.h"
+#include "raylib/raymesh.h"
+#include "raylib/rayply.h"
+#include "raylib/rayprogress.h"
+
+#define NEW_FILTER 1
+#if NEW_FILTER
+#include "raylib/raytransientfilter.h"
+#else  // NEW_FILTER
+#include "raylib/raymerger.h"
+#endif // NEW_FILTER
+
+#include <chrono>
+#include <cstdio>
+#include <cstdlib>
+#include <cstring>
+#include <iostream>
+#include <thread>
+
+void usage(int exit_code = 0)
+{
+  std::cout << "Splits a raycloud into the transient rays and the fixed part" << std::endl;
+  std::cout << "usage:" << std::endl;
+  std::cout << "raytransients min raycloud 20 rays - splits out positive transients (objects that have since moved)."
+       << std::endl;
+  std::cout << "                                     20 is number of pass through rays to classify as transient." << std::endl;
+  std::cout << "              max    - finds negative transients, such as a hallway exposed when a door opens." << std::endl;
+  std::cout << "              oldest - keeps the oldest geometry when there is a difference over time." << std::endl;
+  std::cout << "              newest - uses the newest geometry when there is a difference over time." << std::endl;
+  std::cout << " --colour     - also colours the clouds, to help tweak numRays. red: opacity, green: pass throughs, blue: "
+          "planarity." << std::endl;
+  exit(exit_code);
+}
+
+void runProrgess(const ray::Progress &progress, std::atomic_bool &quit)
+{
+  ray::Progress last;
+  ray::Progress current;
+  progress.read(&last);
+
+  const auto show_progress = [] (ray::Progress &p, bool finalise) //
+  {
+    if (finalise)
+    {
+      // Finalise progress == target.
+      if (p.target())
+      {
+        p.setProgress(p.target());
+      }
+    }
+
+    if (p.phase().length() || p.target() || p.progress())
+    {
+      std::cout << "\r                                    \r";
+      std::cout << p.phase() << ' ' << p.progress();
+      if (size_t target = p.target())
+      {
+        std::cout << " / " << target;
+      }
+
+      if (finalise)
+      {
+        std::cout << std::endl;
+      }
+      else
+      {
+        std::cout << std::flush;
+      }
+    }
+  };
+
+  while (!quit)
+  {
+    progress.read(&current);
+    if (current.phase() != last.phase())
+    {
+      // Ensure we finalise the display.
+      show_progress(last, true);
+    }
+
+    if ( current.progress() != last.progress() || current.target() != last.target())
+    {
+      show_progress(current, false);
+      current.read(&last);
+    }
+    std::this_thread::sleep_for(std::chrono::milliseconds(200));
+  }
+
+  // Past update.
+  progress.read(&current);
+  // Do not finalise in case we didn't go full progress.
+  show_progress(last, false);
+  std::cout << std::endl;
+}
+
+int main(int argc, char *argv[])
+{
+  ray::DebugDraw::init(argc, argv, "raytransients");
+  if (argc != 5 && argc != 6)
+    usage();
+
+  bool colour = false;
+  if (argc == 6)
+  {
+    if (std::string(argv[5]) != "--colour" && std::string(argv[5]) != "-c")
+      usage();
+    colour = true;
+  }
+  double num_rays = std::stod(argv[3]);
+  std::string merge_type = argv[1];
+  if (merge_type != "min" && merge_type != "max" && merge_type != "oldest" && merge_type != "newest")
+    usage();
+  std::string file = argv[2];
+  ray::Cloud cloud;
+  cloud.load(file);
+
+#if NEW_FILTER
+  ray::TransientFilterConfig config;
+  // Note: we actually get better multi-threaded performace with smaller voxels
+  config.voxel_size = 0.1;
+  config.num_rays_filter_threshold = num_rays;
+  // config.strategy = ray::TransientFilterStrategy::EllipseGrid;
+  config.strategy = ray::TransientFilterStrategy::RayGrid;
+  config.merge_type = ray::MergeType::Mininum;
+  config.colour_cloud = colour;
+
+  if (merge_type == "oldest")
+  {
+    config.merge_type = ray::MergeType::Oldest;
+  }
+  if (merge_type == "newest")
+  {
+    config.merge_type = ray::MergeType::Newest;
+  }
+  if (merge_type == "min")
+  {
+    config.merge_type = ray::MergeType::Mininum;
+  }
+  if (merge_type == "max")
+  {
+    config.merge_type = ray::MergeType::Maximum;
+  }
+
+  ray::TransientFilter filter(config);
+  ray::Progress progress;
+  std::atomic_bool quit_progress(false);
+  std::thread progress_thread([&progress, &quit_progress]() { runProrgess(progress, quit_progress); });
+
+  filter.filter(cloud, &progress);
+
+  quit_progress = true;
+  progress_thread.join();
+
+  const ray::Cloud &transient = filter.transientCloud();
+  const ray::Cloud &fixed = filter.fixedCloud();
+
+#else   // NEW_FILTER
+  ray::Merger merger;
+  merger.mergeSingleCloud(cloud, merge_type, num_rays, colour);
+
+  const ray::Cloud &transient = merger.differenceCloud();
+  const ray::Cloud &fixed = merger.fixedCloud();
+#endif  // NEW_FILTER
+
+  std::string file_stub = file;
+  if (file.substr(file.length() - 4) == ".ply")
+    file_stub = file.substr(0, file.length() - 4);
+
+  transient.save(file_stub + "_transient.ply");
+  fixed.save(file_stub + "_fixed.ply");
+  return 0;
+}