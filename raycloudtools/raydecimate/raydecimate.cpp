// Copyright (c) 2020
// Commonwealth Scientific and Industrial Research Organisation (CSIRO)
// ABN 41 687 119 230
//
// Author: Thomas Lowe
#include "raylib/raycloud.h"

#include <stdio.h>
#include <stdlib.h>
#include <string.h>
#include <iostream>

void usage(int exit_code = 0)
{
<<<<<<< HEAD
  std::cout << "Decimate a ray cloud spatially or temporally" << std::endl;
  std::cout << "usage:" << std::endl;
  std::cout << "raydecimate raycloud 3 cm   - reduces to one end point every 3 cm" << std::endl;
  std::cout << "raydecimate raycloud 4 rays - reduces to every fourth ray" << std::endl;
  std::cout << "raydecimate raycloud 0.1 seconds - reduces to one ray every 0.1 seconds" << std::endl;
=======
  cout << "Decimate a ray cloud spatially or temporally" << endl;
  cout << "usage:" << endl;
  cout << "raydecimate raycloud 3 cm   - reduces to one end point every 3 cm" << endl;
  cout << "raydecimate raycloud 4 rays - reduces to every fourth ray" << endl;
>>>>>>> f66117af
  exit(exit_code);
}

// Decimates the ray cloud, spatially or in time
int main(int argc, char *argv[])
{
  if (argc != 4)
    usage();

  std::string file = argv[1];
  ray::Cloud cloud;
  cloud.load(file);
<<<<<<< HEAD
  std::vector<Eigen::Vector3d> starts, ends;
  std::vector<ray::RGBA> colours;
  std::vector<double> times;
  std::string type = argv[3];
=======

  Cloud new_cloud;
  string type = argv[3];
>>>>>>> f66117af
  if (type == "cm")
  {
    cloud.decimate(0.01 * std::stod(argv[2]));
  }
  else if (type == "rays")
  {
    int decimation = std::stoi(argv[2]);
    for (int i = 0; i < (int)cloud.ends.size(); i += decimation)
<<<<<<< HEAD
    {
      starts.push_back(cloud.starts[i]);
      ends.push_back(cloud.ends[i]);
      times.push_back(cloud.times[i]);
      colours.push_back(cloud.colours[i]);
    }
    cloud.starts = starts;
    cloud.ends = ends;
    cloud.times = times;
    cloud.colours = colours;
  }
  else if (type == "seconds" || type == "s")
  {
    double delta = std::stod(argv[2]);
    double last_time = cloud.times[0];
    for (int i = 0; i < (int)cloud.ends.size(); i++)
    {
      if (cloud.times[i] >= last_time + delta)
      {
        starts.push_back(cloud.starts[i]);
        ends.push_back(cloud.ends[i]);
        times.push_back(cloud.times[i]);
        colours.push_back(cloud.colours[i]);
        while (cloud.times[i] >= last_time + delta)  // in case delta is tiny
          last_time += delta;
      }
    }
    cloud.starts = starts;
    cloud.ends = ends;
    cloud.times = times;
    cloud.colours = colours;
=======
      new_cloud.addRay(cloud, i);
    cloud = new_cloud;
>>>>>>> f66117af
  }
  else
    usage(false);
  std::string file_stub = file;
  if (file.substr(file.length() - 4) == ".ply")
    file_stub = file.substr(0, file.length() - 4);
  cloud.save(file_stub + "_decimated.ply");
  return true;
}
<|MERGE_RESOLUTION|>--- conflicted
+++ resolved
@@ -1,101 +1,52 @@
-// Copyright (c) 2020
-// Commonwealth Scientific and Industrial Research Organisation (CSIRO)
-// ABN 41 687 119 230
-//
-// Author: Thomas Lowe
-#include "raylib/raycloud.h"
-
-#include <stdio.h>
-#include <stdlib.h>
-#include <string.h>
-#include <iostream>
-
-void usage(int exit_code = 0)
-{
-<<<<<<< HEAD
-  std::cout << "Decimate a ray cloud spatially or temporally" << std::endl;
-  std::cout << "usage:" << std::endl;
-  std::cout << "raydecimate raycloud 3 cm   - reduces to one end point every 3 cm" << std::endl;
-  std::cout << "raydecimate raycloud 4 rays - reduces to every fourth ray" << std::endl;
-  std::cout << "raydecimate raycloud 0.1 seconds - reduces to one ray every 0.1 seconds" << std::endl;
-=======
-  cout << "Decimate a ray cloud spatially or temporally" << endl;
-  cout << "usage:" << endl;
-  cout << "raydecimate raycloud 3 cm   - reduces to one end point every 3 cm" << endl;
-  cout << "raydecimate raycloud 4 rays - reduces to every fourth ray" << endl;
->>>>>>> f66117af
-  exit(exit_code);
-}
-
-// Decimates the ray cloud, spatially or in time
-int main(int argc, char *argv[])
-{
-  if (argc != 4)
-    usage();
-
-  std::string file = argv[1];
-  ray::Cloud cloud;
-  cloud.load(file);
-<<<<<<< HEAD
-  std::vector<Eigen::Vector3d> starts, ends;
-  std::vector<ray::RGBA> colours;
-  std::vector<double> times;
-  std::string type = argv[3];
-=======
-
-  Cloud new_cloud;
-  string type = argv[3];
->>>>>>> f66117af
-  if (type == "cm")
-  {
-    cloud.decimate(0.01 * std::stod(argv[2]));
-  }
-  else if (type == "rays")
-  {
-    int decimation = std::stoi(argv[2]);
-    for (int i = 0; i < (int)cloud.ends.size(); i += decimation)
-<<<<<<< HEAD
-    {
-      starts.push_back(cloud.starts[i]);
-      ends.push_back(cloud.ends[i]);
-      times.push_back(cloud.times[i]);
-      colours.push_back(cloud.colours[i]);
-    }
-    cloud.starts = starts;
-    cloud.ends = ends;
-    cloud.times = times;
-    cloud.colours = colours;
-  }
-  else if (type == "seconds" || type == "s")
-  {
-    double delta = std::stod(argv[2]);
-    double last_time = cloud.times[0];
-    for (int i = 0; i < (int)cloud.ends.size(); i++)
-    {
-      if (cloud.times[i] >= last_time + delta)
-      {
-        starts.push_back(cloud.starts[i]);
-        ends.push_back(cloud.ends[i]);
-        times.push_back(cloud.times[i]);
-        colours.push_back(cloud.colours[i]);
-        while (cloud.times[i] >= last_time + delta)  // in case delta is tiny
-          last_time += delta;
-      }
-    }
-    cloud.starts = starts;
-    cloud.ends = ends;
-    cloud.times = times;
-    cloud.colours = colours;
-=======
-      new_cloud.addRay(cloud, i);
-    cloud = new_cloud;
->>>>>>> f66117af
-  }
-  else
-    usage(false);
-  std::string file_stub = file;
-  if (file.substr(file.length() - 4) == ".ply")
-    file_stub = file.substr(0, file.length() - 4);
-  cloud.save(file_stub + "_decimated.ply");
-  return true;
-}
+// Copyright (c) 2020
+// Commonwealth Scientific and Industrial Research Organisation (CSIRO)
+// ABN 41 687 119 230
+//
+// Author: Thomas Lowe
+#include "raylib/raycloud.h"
+
+#include <stdio.h>
+#include <stdlib.h>
+#include <string.h>
+#include <iostream>
+
+void usage(int exit_code = 0)
+{
+  std::cout << "Decimate a ray cloud spatially or temporally" << std::endl;
+  std::cout << "usage:" << std::endl;
+  std::cout << "raydecimate raycloud 3 cm   - reduces to one end point every 3 cm" << std::endl;
+  std::cout << "raydecimate raycloud 4 rays - reduces to every fourth ray" << std::endl;
+  exit(exit_code);
+}
+
+// Decimates the ray cloud, spatially or in time
+int main(int argc, char *argv[])
+{
+  if (argc != 4)
+    usage();
+
+  std::string file = argv[1];
+  ray::Cloud cloud;
+  cloud.load(file);
+
+  ray::Cloud new_cloud;
+  std::string type = argv[3];
+  if (type == "cm")
+  {
+    cloud.decimate(0.01 * std::stod(argv[2]));
+  }
+  else if (type == "rays")
+  {
+    int decimation = std::stoi(argv[2]);
+    for (int i = 0; i < (int)cloud.ends.size(); i += decimation)
+      new_cloud.addRay(cloud, i);
+    cloud = new_cloud;
+  }
+  else
+    usage(false);
+  std::string file_stub = file;
+  if (file.substr(file.length() - 4) == ".ply")
+    file_stub = file.substr(0, file.length() - 4);
+  cloud.save(file_stub + "_decimated.ply");
+  return true;
+}