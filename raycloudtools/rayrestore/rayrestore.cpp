// Copyright (c) 2020
// Commonwealth Scientific and Industrial Research Organisation (CSIRO)
// ABN 41 687 119 230
//
// Author: Thomas Lowe
#include "raylib/raycloud.h"
#include "raylib/raycloudwriter.h"
#include "raylib/rayparse.h"

#include <stdio.h>
#include <stdlib.h>
#include <string.h>
#include <iostream>

void usage(int exit_code = 1)
{
  std::cout << "Reapply changes to a decimated cloud back onto the full resolution cloud." << std::endl;
  std::cout << "usage:" << std::endl;
  std::cout
    << " rayrestore decimated_cloud 10 cm full_cloud   - decimated_cloud is a modified 10 cm decimation of full_cloud"
    << std::endl;
  std::cout << " rayrestore decimated_cloud 10 rays full_cloud - decimated_cloud is a modified 'every tenth ray' "
               "decimation of full_cloud"
            << std::endl;
  std::cout << "Note: this tool does not work with raysmooth or temporal translations." << std::endl;
  exit(exit_code);
}

int main(int argc, char *argv[])
{
  ray::FileArgument cloud_file, full_cloud_file;
  ray::DoubleArgument vox_width(0.1, 100.0);
  ray::IntArgument num_rays(1, 100);
  ray::ValueKeyChoice quantity({ &vox_width, &num_rays }, { "cm", "rays" });
  if (!ray::parseCommandLine(argc, argv, { &cloud_file, &quantity, &full_cloud_file }))
    usage();
  const bool spatial_decimation = quantity.selectedKey() == "cm";
  const double voxel_width = 0.01 * vox_width.value();
  const int ray_step = num_rays.value();

  // This function uses chunk loading to avoid the full resolution cloud being in memory

  // Firstly, load the decimated cloud. We assume that this can fit in RAM
  ray::Cloud decimated_cloud;
  if (!decimated_cloud.load(cloud_file.name()))
    usage();

  ray::Cloud full_decimated;       // we need a decimated version of the full cloud, to compare to
  std::vector<int64_t> subsample;  // single buffer minimises memory allocations
  std::set<Eigen::Vector3i, ray::Vector3iLess> voxel_set;
  full_decimated.reserve(decimated_cloud.ends.size());  // good guess at memory required

  // decimation functions
  auto decimate = [&](std::vector<Eigen::Vector3d> &starts, std::vector<Eigen::Vector3d> &ends,
                      std::vector<double> &times, std::vector<ray::RGBA> &colours) {
    if (spatial_decimation)
    {
      subsample.clear();
      voxelSubsample(ends, voxel_width, subsample, voxel_set);
      for (auto &id : subsample) full_decimated.addRay(starts[id], ends[id], times[id], colours[id]);
    }
    else
    {
      const int num_points = static_cast<int>(ends.size());
      for (int i = 0, c = 0; i < num_points; i += ray_step, c++)
        full_decimated.addRay(starts[i], ends[i], times[i], colours[i]);
    }
  };
  if (!ray::Cloud::read(full_cloud_file.name(), decimate))
    usage();

  std::cout << "full cloud decimated size: " << full_decimated.ends.size()
            << " modified cloud size: " << decimated_cloud.ends.size() << std::endl;

  // Next we need to order the rays by time. Rather than shifting large data, we sort the indices:
  struct Node
  {
    size_t index;
    double time;
  };
  std::vector<Node> decimated_nodes(decimated_cloud.times.size());
  std::vector<Node> full_decimated_nodes(full_decimated.times.size());
  for (size_t i = 0; i < decimated_cloud.times.size(); i++)
  {
    decimated_nodes[i].index = i;
    decimated_nodes[i].time = decimated_cloud.times[i];
  }
  std::sort(decimated_nodes.begin(), decimated_nodes.end(),
            [](const Node &n1, const Node &n2) { return n1.time < n2.time; });
  for (size_t i = 0; i < full_decimated.times.size(); i++)
  {
    full_decimated_nodes[i].index = i;
    full_decimated_nodes[i].time = full_decimated.times[i];
  }
  std::sort(full_decimated_nodes.begin(), full_decimated_nodes.end(),
            [](const Node &n1, const Node &n2) { return n1.time < n2.time; });

  // Now find matching points by time. We assume that accurate time is a unique identifier per point
  std::cout << "finding matching points" << std::endl;
  std::vector<Eigen::Vector2i> pairs;  // corresponding ray indices between the two decimated clouds
  pairs.reserve(std::min(full_decimated.ends.size(), decimated_cloud.ends.size()));
  std::vector<size_t> added_ray_indices;  // new rays added to the decimated_cloud
  added_ray_indices.reserve(decimated_cloud.ends.size());
  int j = 0;
  const double time_eps = 1e-7;  // small enough to account for 200,000 rays per second,
                                 // but large enough to ignore file format/compression errors
  int num_removed_rays = 0;
  for (size_t i = 0; i < full_decimated_nodes.size(); i++)
  {
    // rays added into the decimated_cloud
    while (decimated_nodes[j].time < full_decimated_nodes[i].time - time_eps && j < (int)decimated_nodes.size() - 1)
    {
      added_ray_indices.push_back(decimated_nodes[j].index);
      j++;
    }
    // matching points
    if (std::abs(decimated_nodes[j].time - full_decimated_nodes[i].time) <= time_eps)
    {
      pairs.push_back(Eigen::Vector2i(full_decimated_nodes[i].index, decimated_nodes[j].index));
      j++;
    }
    // rays removed from the full_decimated cloud
    else
    {
      if (spatial_decimation)
      {
        Eigen::Vector3d ps = full_decimated.ends[full_decimated_nodes[i].index];
        Eigen::Vector3i place(int(std::floor(ps[0] / voxel_width)), int(std::floor(ps[1] / voxel_width)),
                              int(std::floor(ps[2] / voxel_width)));
        voxel_set.erase(place);
      }
      num_removed_rays++;
    }
  }
  // finish adding the additional points
  while (j < (int)decimated_nodes.size() - 1)
  {
    added_ray_indices.push_back(decimated_nodes[j].index);
    j++;
  }
  std::cout << "number of matched pairs: " << pairs.size() << ", number of removed rays: " << num_removed_rays
            << ", number added: " << added_ray_indices.size() << std::endl;

  // Now find the Euclidan transformation that transforms the point pairs
  std::cout << "looking for a Euclidean transformation" << std::endl;
  // pick i and j indices from three points at different time points in the ray cloud
  // these represent the three corresponding pairs required to find the rigid transformation between
  // full_decimated cloud and decimated_cloud
<<<<<<< HEAD
  ray::Pose transform;
  transform.position.setZero();
  transform.rotation = Eigen::Quaterniond::Identity();
  if (pairs.size() >= 6)
  {
    const int is[3] = {pairs[0][0], pairs[pairs.size()/3][0], pairs[2*pairs.size()/3][0]};
    const int js[3] = {pairs[0][1], pairs[pairs.size()/3][1], pairs[2*pairs.size()/3][1]};
    Eigen::Vector3d full_ps[3]; // a triangle in the full_decimated cloud
    Eigen::Vector3d dec_ps[3];  // a triangle in the decimated_cloud
    Eigen::Vector3d mid_full(0,0,0), mid_dec(0,0,0);
    for (int i = 0; i<3; i++)
    {
      full_ps[i] = full_decimated.ends[is[i]];
      dec_ps[i] = decimated_cloud.ends[js[i]];
      mid_full += full_ps[i]/3.0;
      mid_dec += dec_ps[i]/3.0;
    }
    for (int i = 1; i<3; i++)
    {
      const double non_rigid_threshold = 0.01;
      full_ps[i] -= full_ps[0];
      dec_ps[i] -= dec_ps[0];
      if (abs(full_ps[i].norm() - dec_ps[i].norm()) > non_rigid_threshold)
        std::cout << "warning, matched points aren't a similar distance apart: " << full_ps[i].norm() <<
        ", " << dec_ps[i].norm() << " a non-rigid transform may have been applied. Results will be approximate." << std::endl;
    }
=======
  const int is[3] = { pairs[0][0], pairs[pairs.size() / 3][0], pairs[2 * pairs.size() / 3][0] };
  const int js[3] = { pairs[0][1], pairs[pairs.size() / 3][1], pairs[2 * pairs.size() / 3][1] };
  Eigen::Vector3d full_ps[3];  // a triangle in the full_decimated cloud
  Eigen::Vector3d dec_ps[3];   // a triangle in the decimated_cloud
  Eigen::Vector3d mid_full(0, 0, 0), mid_dec(0, 0, 0);
  for (int i = 0; i < 3; i++)
  {
    full_ps[i] = full_decimated.ends[is[i]];
    dec_ps[i] = decimated_cloud.ends[js[i]];
    mid_full += full_ps[i] / 3.0;
    mid_dec += dec_ps[i] / 3.0;
  }
  for (int i = 1; i < 3; i++)
  {
    const double non_rigid_threshold = 0.01;
    full_ps[i] -= full_ps[0];
    dec_ps[i] -= dec_ps[0];
    if (abs(full_ps[i].norm() - dec_ps[i].norm()) > non_rigid_threshold)
      std::cout << "warning, matched points aren't a similar distance apart: " << full_ps[i].norm() << ", "
                << dec_ps[i].norm() << " a non-rigid transform may have been applied. Results will be approximate."
                << std::endl;
  }
>>>>>>> 9059268c

    // how to get rotation from two triangles? do it in two stages:
    const Eigen::Quaterniond quat = Eigen::Quaterniond::FromTwoVectors(full_ps[1], dec_ps[1]);
    const Eigen::Vector3d normal1 = dec_ps[1].cross(dec_ps[2]);
    const Eigen::Vector3d normal2 = full_ps[1].cross(full_ps[2]);
    const Eigen::Quaterniond quat2 = Eigen::Quaterniond::FromTwoVectors(quat * normal2, normal1);
    const Eigen::Quaterniond rotation = quat2 * quat;
    const Eigen::Vector3d translation = mid_dec - rotation * mid_full;
    transform.position = translation;
    transform.rotation = rotation;

<<<<<<< HEAD
    // set transformation to identity, if it is very close. This makes the typical case more accurate
    const double rot_mag_sqr = ray::sqr(rotation.x()) + ray::sqr(rotation.y()) + ray::sqr(rotation.z());
    const double rotation_changed_threshold = 1e-8;
    const double translation_changed_threshold = 1e-8;
    if (rot_mag_sqr > ray::sqr(rotation_changed_threshold) || translation.squaredNorm() > ray::sqr(translation_changed_threshold))
    {
      std::cout << "transformation detected" << std::endl;
      std::cout << "translation: " << translation.transpose() << ", rotation quat: " << rotation.w() <<
        ", " << rotation.x() << ", " << rotation.y() << ", " << rotation.z() << std::endl;
    }
    else
    {
      std::cout << "no detected transformation of cloud" << std::endl;
    }
=======
  // set transformation to identity, if it is very close. This makes the typical case more accurate
  const double rot_mag_sqr = ray::sqr(rotation.x()) + ray::sqr(rotation.y()) + ray::sqr(rotation.z());
  const double rotation_changed_threshold = 1e-8;
  const double translation_changed_threshold = 1e-8;
  if (rot_mag_sqr > ray::sqr(rotation_changed_threshold) ||
      translation.squaredNorm() > ray::sqr(translation_changed_threshold))
  {
    std::cout << "transformation detected" << std::endl;
    std::cout << "translation: " << translation.transpose() << ", rotation quat: " << rotation.w() << ", "
              << rotation.x() << ", " << rotation.y() << ", " << rotation.z() << std::endl;
  }
  else
  {
    std::cout << "no detected transformation of cloud" << std::endl;
    transform.position.setZero();
    transform.rotation = Eigen::Quaterniond::Identity();
>>>>>>> 9059268c
  }

  // now apply the estimated transformation. We need to chunk save the _restored file, using the
  // re-chunkloaded full_cloud_file
  ray::CloudWriter writer;
  if (!writer.begin(full_cloud_file.nameStub() + "_restored.ply"))
    usage();
  ray::Cloud chunk;

  auto transfer = [&](std::vector<Eigen::Vector3d> &starts, std::vector<Eigen::Vector3d> &ends,
                      std::vector<double> &times, std::vector<ray::RGBA> &colours) {
    chunk.clear();
    if (spatial_decimation)
    {
      for (size_t i = 0; i < ends.size(); i++)
      {
        Eigen::Vector3i place(int(std::floor(ends[i][0] / voxel_width)), int(std::floor(ends[i][1] / voxel_width)),
                              int(std::floor(ends[i][2] / voxel_width)));
        if (voxel_set.find(place) != voxel_set.end())
          chunk.addRay(transform * starts[i], transform * ends[i], times[i], colours[i]);
      }
    }
    else
    {
      int pair_index = 0;
      int num_points = static_cast<int>(ends.size());
      for (int i = 0; i < num_points; i++)
      {
        int closest_index = (i + ray_step / 2) / ray_step;
        while (pairs[pair_index][0] < closest_index && pair_index < (int)pairs.size() - 1) pair_index++;
        if (pairs[pair_index][0] == closest_index)
          chunk.addRay(transform * starts[i], transform * ends[i], times[i], colours[i]);
      }
    }
    writer.writeChunk(chunk);
  };
  if (!ray::Cloud::read(full_cloud_file.name(), transfer))
    usage();

  std::cout << "added " << added_ray_indices.size() << " extra points that are in the modified cloud" << std::endl;
  chunk.clear();
  chunk.reserve(added_ray_indices.size());
  for (auto &ray_index : added_ray_indices) chunk.addRay(decimated_cloud, static_cast<int>(ray_index));
  writer.writeChunk(chunk);
  writer.end();

  return 0;
}
<|MERGE_RESOLUTION|>--- conflicted
+++ resolved
@@ -1,291 +1,247 @@
-// Copyright (c) 2020
-// Commonwealth Scientific and Industrial Research Organisation (CSIRO)
-// ABN 41 687 119 230
-//
-// Author: Thomas Lowe
-#include "raylib/raycloud.h"
-#include "raylib/raycloudwriter.h"
-#include "raylib/rayparse.h"
-
-#include <stdio.h>
-#include <stdlib.h>
-#include <string.h>
-#include <iostream>
-
-void usage(int exit_code = 1)
-{
-  std::cout << "Reapply changes to a decimated cloud back onto the full resolution cloud." << std::endl;
-  std::cout << "usage:" << std::endl;
-  std::cout
-    << " rayrestore decimated_cloud 10 cm full_cloud   - decimated_cloud is a modified 10 cm decimation of full_cloud"
-    << std::endl;
-  std::cout << " rayrestore decimated_cloud 10 rays full_cloud - decimated_cloud is a modified 'every tenth ray' "
-               "decimation of full_cloud"
-            << std::endl;
-  std::cout << "Note: this tool does not work with raysmooth or temporal translations." << std::endl;
-  exit(exit_code);
-}
-
-int main(int argc, char *argv[])
-{
-  ray::FileArgument cloud_file, full_cloud_file;
-  ray::DoubleArgument vox_width(0.1, 100.0);
-  ray::IntArgument num_rays(1, 100);
-  ray::ValueKeyChoice quantity({ &vox_width, &num_rays }, { "cm", "rays" });
-  if (!ray::parseCommandLine(argc, argv, { &cloud_file, &quantity, &full_cloud_file }))
-    usage();
-  const bool spatial_decimation = quantity.selectedKey() == "cm";
-  const double voxel_width = 0.01 * vox_width.value();
-  const int ray_step = num_rays.value();
-
-  // This function uses chunk loading to avoid the full resolution cloud being in memory
-
-  // Firstly, load the decimated cloud. We assume that this can fit in RAM
-  ray::Cloud decimated_cloud;
-  if (!decimated_cloud.load(cloud_file.name()))
-    usage();
-
-  ray::Cloud full_decimated;       // we need a decimated version of the full cloud, to compare to
-  std::vector<int64_t> subsample;  // single buffer minimises memory allocations
-  std::set<Eigen::Vector3i, ray::Vector3iLess> voxel_set;
-  full_decimated.reserve(decimated_cloud.ends.size());  // good guess at memory required
-
-  // decimation functions
-  auto decimate = [&](std::vector<Eigen::Vector3d> &starts, std::vector<Eigen::Vector3d> &ends,
-                      std::vector<double> &times, std::vector<ray::RGBA> &colours) {
-    if (spatial_decimation)
-    {
-      subsample.clear();
-      voxelSubsample(ends, voxel_width, subsample, voxel_set);
-      for (auto &id : subsample) full_decimated.addRay(starts[id], ends[id], times[id], colours[id]);
-    }
-    else
-    {
-      const int num_points = static_cast<int>(ends.size());
-      for (int i = 0, c = 0; i < num_points; i += ray_step, c++)
-        full_decimated.addRay(starts[i], ends[i], times[i], colours[i]);
-    }
-  };
-  if (!ray::Cloud::read(full_cloud_file.name(), decimate))
-    usage();
-
-  std::cout << "full cloud decimated size: " << full_decimated.ends.size()
-            << " modified cloud size: " << decimated_cloud.ends.size() << std::endl;
-
-  // Next we need to order the rays by time. Rather than shifting large data, we sort the indices:
-  struct Node
-  {
-    size_t index;
-    double time;
-  };
-  std::vector<Node> decimated_nodes(decimated_cloud.times.size());
-  std::vector<Node> full_decimated_nodes(full_decimated.times.size());
-  for (size_t i = 0; i < decimated_cloud.times.size(); i++)
-  {
-    decimated_nodes[i].index = i;
-    decimated_nodes[i].time = decimated_cloud.times[i];
-  }
-  std::sort(decimated_nodes.begin(), decimated_nodes.end(),
-            [](const Node &n1, const Node &n2) { return n1.time < n2.time; });
-  for (size_t i = 0; i < full_decimated.times.size(); i++)
-  {
-    full_decimated_nodes[i].index = i;
-    full_decimated_nodes[i].time = full_decimated.times[i];
-  }
-  std::sort(full_decimated_nodes.begin(), full_decimated_nodes.end(),
-            [](const Node &n1, const Node &n2) { return n1.time < n2.time; });
-
-  // Now find matching points by time. We assume that accurate time is a unique identifier per point
-  std::cout << "finding matching points" << std::endl;
-  std::vector<Eigen::Vector2i> pairs;  // corresponding ray indices between the two decimated clouds
-  pairs.reserve(std::min(full_decimated.ends.size(), decimated_cloud.ends.size()));
-  std::vector<size_t> added_ray_indices;  // new rays added to the decimated_cloud
-  added_ray_indices.reserve(decimated_cloud.ends.size());
-  int j = 0;
-  const double time_eps = 1e-7;  // small enough to account for 200,000 rays per second,
-                                 // but large enough to ignore file format/compression errors
-  int num_removed_rays = 0;
-  for (size_t i = 0; i < full_decimated_nodes.size(); i++)
-  {
-    // rays added into the decimated_cloud
-    while (decimated_nodes[j].time < full_decimated_nodes[i].time - time_eps && j < (int)decimated_nodes.size() - 1)
-    {
-      added_ray_indices.push_back(decimated_nodes[j].index);
-      j++;
-    }
-    // matching points
-    if (std::abs(decimated_nodes[j].time - full_decimated_nodes[i].time) <= time_eps)
-    {
-      pairs.push_back(Eigen::Vector2i(full_decimated_nodes[i].index, decimated_nodes[j].index));
-      j++;
-    }
-    // rays removed from the full_decimated cloud
-    else
-    {
-      if (spatial_decimation)
-      {
-        Eigen::Vector3d ps = full_decimated.ends[full_decimated_nodes[i].index];
-        Eigen::Vector3i place(int(std::floor(ps[0] / voxel_width)), int(std::floor(ps[1] / voxel_width)),
-                              int(std::floor(ps[2] / voxel_width)));
-        voxel_set.erase(place);
-      }
-      num_removed_rays++;
-    }
-  }
-  // finish adding the additional points
-  while (j < (int)decimated_nodes.size() - 1)
-  {
-    added_ray_indices.push_back(decimated_nodes[j].index);
-    j++;
-  }
-  std::cout << "number of matched pairs: " << pairs.size() << ", number of removed rays: " << num_removed_rays
-            << ", number added: " << added_ray_indices.size() << std::endl;
-
-  // Now find the Euclidan transformation that transforms the point pairs
-  std::cout << "looking for a Euclidean transformation" << std::endl;
-  // pick i and j indices from three points at different time points in the ray cloud
-  // these represent the three corresponding pairs required to find the rigid transformation between
-  // full_decimated cloud and decimated_cloud
-<<<<<<< HEAD
-  ray::Pose transform;
-  transform.position.setZero();
-  transform.rotation = Eigen::Quaterniond::Identity();
-  if (pairs.size() >= 6)
-  {
-    const int is[3] = {pairs[0][0], pairs[pairs.size()/3][0], pairs[2*pairs.size()/3][0]};
-    const int js[3] = {pairs[0][1], pairs[pairs.size()/3][1], pairs[2*pairs.size()/3][1]};
-    Eigen::Vector3d full_ps[3]; // a triangle in the full_decimated cloud
-    Eigen::Vector3d dec_ps[3];  // a triangle in the decimated_cloud
-    Eigen::Vector3d mid_full(0,0,0), mid_dec(0,0,0);
-    for (int i = 0; i<3; i++)
-    {
-      full_ps[i] = full_decimated.ends[is[i]];
-      dec_ps[i] = decimated_cloud.ends[js[i]];
-      mid_full += full_ps[i]/3.0;
-      mid_dec += dec_ps[i]/3.0;
-    }
-    for (int i = 1; i<3; i++)
-    {
-      const double non_rigid_threshold = 0.01;
-      full_ps[i] -= full_ps[0];
-      dec_ps[i] -= dec_ps[0];
-      if (abs(full_ps[i].norm() - dec_ps[i].norm()) > non_rigid_threshold)
-        std::cout << "warning, matched points aren't a similar distance apart: " << full_ps[i].norm() <<
-        ", " << dec_ps[i].norm() << " a non-rigid transform may have been applied. Results will be approximate." << std::endl;
-    }
-=======
-  const int is[3] = { pairs[0][0], pairs[pairs.size() / 3][0], pairs[2 * pairs.size() / 3][0] };
-  const int js[3] = { pairs[0][1], pairs[pairs.size() / 3][1], pairs[2 * pairs.size() / 3][1] };
-  Eigen::Vector3d full_ps[3];  // a triangle in the full_decimated cloud
-  Eigen::Vector3d dec_ps[3];   // a triangle in the decimated_cloud
-  Eigen::Vector3d mid_full(0, 0, 0), mid_dec(0, 0, 0);
-  for (int i = 0; i < 3; i++)
-  {
-    full_ps[i] = full_decimated.ends[is[i]];
-    dec_ps[i] = decimated_cloud.ends[js[i]];
-    mid_full += full_ps[i] / 3.0;
-    mid_dec += dec_ps[i] / 3.0;
-  }
-  for (int i = 1; i < 3; i++)
-  {
-    const double non_rigid_threshold = 0.01;
-    full_ps[i] -= full_ps[0];
-    dec_ps[i] -= dec_ps[0];
-    if (abs(full_ps[i].norm() - dec_ps[i].norm()) > non_rigid_threshold)
-      std::cout << "warning, matched points aren't a similar distance apart: " << full_ps[i].norm() << ", "
-                << dec_ps[i].norm() << " a non-rigid transform may have been applied. Results will be approximate."
-                << std::endl;
-  }
->>>>>>> 9059268c
-
-    // how to get rotation from two triangles? do it in two stages:
-    const Eigen::Quaterniond quat = Eigen::Quaterniond::FromTwoVectors(full_ps[1], dec_ps[1]);
-    const Eigen::Vector3d normal1 = dec_ps[1].cross(dec_ps[2]);
-    const Eigen::Vector3d normal2 = full_ps[1].cross(full_ps[2]);
-    const Eigen::Quaterniond quat2 = Eigen::Quaterniond::FromTwoVectors(quat * normal2, normal1);
-    const Eigen::Quaterniond rotation = quat2 * quat;
-    const Eigen::Vector3d translation = mid_dec - rotation * mid_full;
-    transform.position = translation;
-    transform.rotation = rotation;
-
-<<<<<<< HEAD
-    // set transformation to identity, if it is very close. This makes the typical case more accurate
-    const double rot_mag_sqr = ray::sqr(rotation.x()) + ray::sqr(rotation.y()) + ray::sqr(rotation.z());
-    const double rotation_changed_threshold = 1e-8;
-    const double translation_changed_threshold = 1e-8;
-    if (rot_mag_sqr > ray::sqr(rotation_changed_threshold) || translation.squaredNorm() > ray::sqr(translation_changed_threshold))
-    {
-      std::cout << "transformation detected" << std::endl;
-      std::cout << "translation: " << translation.transpose() << ", rotation quat: " << rotation.w() <<
-        ", " << rotation.x() << ", " << rotation.y() << ", " << rotation.z() << std::endl;
-    }
-    else
-    {
-      std::cout << "no detected transformation of cloud" << std::endl;
-    }
-=======
-  // set transformation to identity, if it is very close. This makes the typical case more accurate
-  const double rot_mag_sqr = ray::sqr(rotation.x()) + ray::sqr(rotation.y()) + ray::sqr(rotation.z());
-  const double rotation_changed_threshold = 1e-8;
-  const double translation_changed_threshold = 1e-8;
-  if (rot_mag_sqr > ray::sqr(rotation_changed_threshold) ||
-      translation.squaredNorm() > ray::sqr(translation_changed_threshold))
-  {
-    std::cout << "transformation detected" << std::endl;
-    std::cout << "translation: " << translation.transpose() << ", rotation quat: " << rotation.w() << ", "
-              << rotation.x() << ", " << rotation.y() << ", " << rotation.z() << std::endl;
-  }
-  else
-  {
-    std::cout << "no detected transformation of cloud" << std::endl;
-    transform.position.setZero();
-    transform.rotation = Eigen::Quaterniond::Identity();
->>>>>>> 9059268c
-  }
-
-  // now apply the estimated transformation. We need to chunk save the _restored file, using the
-  // re-chunkloaded full_cloud_file
-  ray::CloudWriter writer;
-  if (!writer.begin(full_cloud_file.nameStub() + "_restored.ply"))
-    usage();
-  ray::Cloud chunk;
-
-  auto transfer = [&](std::vector<Eigen::Vector3d> &starts, std::vector<Eigen::Vector3d> &ends,
-                      std::vector<double> &times, std::vector<ray::RGBA> &colours) {
-    chunk.clear();
-    if (spatial_decimation)
-    {
-      for (size_t i = 0; i < ends.size(); i++)
-      {
-        Eigen::Vector3i place(int(std::floor(ends[i][0] / voxel_width)), int(std::floor(ends[i][1] / voxel_width)),
-                              int(std::floor(ends[i][2] / voxel_width)));
-        if (voxel_set.find(place) != voxel_set.end())
-          chunk.addRay(transform * starts[i], transform * ends[i], times[i], colours[i]);
-      }
-    }
-    else
-    {
-      int pair_index = 0;
-      int num_points = static_cast<int>(ends.size());
-      for (int i = 0; i < num_points; i++)
-      {
-        int closest_index = (i + ray_step / 2) / ray_step;
-        while (pairs[pair_index][0] < closest_index && pair_index < (int)pairs.size() - 1) pair_index++;
-        if (pairs[pair_index][0] == closest_index)
-          chunk.addRay(transform * starts[i], transform * ends[i], times[i], colours[i]);
-      }
-    }
-    writer.writeChunk(chunk);
-  };
-  if (!ray::Cloud::read(full_cloud_file.name(), transfer))
-    usage();
-
-  std::cout << "added " << added_ray_indices.size() << " extra points that are in the modified cloud" << std::endl;
-  chunk.clear();
-  chunk.reserve(added_ray_indices.size());
-  for (auto &ray_index : added_ray_indices) chunk.addRay(decimated_cloud, static_cast<int>(ray_index));
-  writer.writeChunk(chunk);
-  writer.end();
-
-  return 0;
-}
+// Copyright (c) 2020
+// Commonwealth Scientific and Industrial Research Organisation (CSIRO)
+// ABN 41 687 119 230
+//
+// Author: Thomas Lowe
+#include "raylib/raycloud.h"
+#include "raylib/raycloudwriter.h"
+#include "raylib/rayparse.h"
+
+#include <stdio.h>
+#include <stdlib.h>
+#include <string.h>
+#include <iostream>
+
+void usage(int exit_code = 1)
+{
+  std::cout << "Reapply changes to a decimated cloud back onto the full resolution cloud." << std::endl;
+  std::cout << "usage:" << std::endl;
+  std::cout
+    << " rayrestore decimated_cloud 10 cm full_cloud   - decimated_cloud is a modified 10 cm decimation of full_cloud"
+    << std::endl;
+  std::cout << " rayrestore decimated_cloud 10 rays full_cloud - decimated_cloud is a modified 'every tenth ray' "
+               "decimation of full_cloud"
+            << std::endl;
+  std::cout << "Note: this tool does not work with raysmooth or temporal translations." << std::endl;
+  exit(exit_code);
+}
+
+int main(int argc, char *argv[])
+{
+  ray::FileArgument cloud_file, full_cloud_file;
+  ray::DoubleArgument vox_width(0.1, 100.0);
+  ray::IntArgument num_rays(1, 100);
+  ray::ValueKeyChoice quantity({ &vox_width, &num_rays }, { "cm", "rays" });
+  if (!ray::parseCommandLine(argc, argv, { &cloud_file, &quantity, &full_cloud_file }))
+    usage();
+  const bool spatial_decimation = quantity.selectedKey() == "cm";
+  const double voxel_width = 0.01 * vox_width.value();
+  const int ray_step = num_rays.value();
+
+  // This function uses chunk loading to avoid the full resolution cloud being in memory
+
+  // Firstly, load the decimated cloud. We assume that this can fit in RAM
+  ray::Cloud decimated_cloud;
+  if (!decimated_cloud.load(cloud_file.name()))
+    usage();
+
+  ray::Cloud full_decimated;       // we need a decimated version of the full cloud, to compare to
+  std::vector<int64_t> subsample;  // single buffer minimises memory allocations
+  std::set<Eigen::Vector3i, ray::Vector3iLess> voxel_set;
+  full_decimated.reserve(decimated_cloud.ends.size());  // good guess at memory required
+
+  // decimation functions
+  auto decimate = [&](std::vector<Eigen::Vector3d> &starts, std::vector<Eigen::Vector3d> &ends,
+                      std::vector<double> &times, std::vector<ray::RGBA> &colours) {
+    if (spatial_decimation)
+    {
+      subsample.clear();
+      voxelSubsample(ends, voxel_width, subsample, voxel_set);
+      for (auto &id : subsample) full_decimated.addRay(starts[id], ends[id], times[id], colours[id]);
+    }
+    else
+    {
+      const int num_points = static_cast<int>(ends.size());
+      for (int i = 0, c = 0; i < num_points; i += ray_step, c++)
+        full_decimated.addRay(starts[i], ends[i], times[i], colours[i]);
+    }
+  };
+  if (!ray::Cloud::read(full_cloud_file.name(), decimate))
+    usage();
+
+  std::cout << "full cloud decimated size: " << full_decimated.ends.size()
+            << " modified cloud size: " << decimated_cloud.ends.size() << std::endl;
+
+  // Next we need to order the rays by time. Rather than shifting large data, we sort the indices:
+  struct Node
+  {
+    size_t index;
+    double time;
+  };
+  std::vector<Node> decimated_nodes(decimated_cloud.times.size());
+  std::vector<Node> full_decimated_nodes(full_decimated.times.size());
+  for (size_t i = 0; i < decimated_cloud.times.size(); i++)
+  {
+    decimated_nodes[i].index = i;
+    decimated_nodes[i].time = decimated_cloud.times[i];
+  }
+  std::sort(decimated_nodes.begin(), decimated_nodes.end(),
+            [](const Node &n1, const Node &n2) { return n1.time < n2.time; });
+  for (size_t i = 0; i < full_decimated.times.size(); i++)
+  {
+    full_decimated_nodes[i].index = i;
+    full_decimated_nodes[i].time = full_decimated.times[i];
+  }
+  std::sort(full_decimated_nodes.begin(), full_decimated_nodes.end(),
+            [](const Node &n1, const Node &n2) { return n1.time < n2.time; });
+
+  // Now find matching points by time. We assume that accurate time is a unique identifier per point
+  std::cout << "finding matching points" << std::endl;
+  std::vector<Eigen::Vector2i> pairs;  // corresponding ray indices between the two decimated clouds
+  pairs.reserve(std::min(full_decimated.ends.size(), decimated_cloud.ends.size()));
+  std::vector<size_t> added_ray_indices;  // new rays added to the decimated_cloud
+  added_ray_indices.reserve(decimated_cloud.ends.size());
+  int j = 0;
+  const double time_eps = 1e-7;  // small enough to account for 200,000 rays per second,
+                                 // but large enough to ignore file format/compression errors
+  int num_removed_rays = 0;
+  for (size_t i = 0; i < full_decimated_nodes.size(); i++)
+  {
+    // rays added into the decimated_cloud
+    while (decimated_nodes[j].time < full_decimated_nodes[i].time - time_eps && j < (int)decimated_nodes.size() - 1)
+    {
+      added_ray_indices.push_back(decimated_nodes[j].index);
+      j++;
+    }
+    // matching points
+    if (std::abs(decimated_nodes[j].time - full_decimated_nodes[i].time) <= time_eps)
+    {
+      pairs.push_back(Eigen::Vector2i(full_decimated_nodes[i].index, decimated_nodes[j].index));
+      j++;
+    }
+    // rays removed from the full_decimated cloud
+    else
+    {
+      if (spatial_decimation)
+      {
+        Eigen::Vector3d ps = full_decimated.ends[full_decimated_nodes[i].index];
+        Eigen::Vector3i place(int(std::floor(ps[0] / voxel_width)), int(std::floor(ps[1] / voxel_width)),
+                              int(std::floor(ps[2] / voxel_width)));
+        voxel_set.erase(place);
+      }
+      num_removed_rays++;
+    }
+  }
+  // finish adding the additional points
+  while (j < (int)decimated_nodes.size() - 1)
+  {
+    added_ray_indices.push_back(decimated_nodes[j].index);
+    j++;
+  }
+  std::cout << "number of matched pairs: " << pairs.size() << ", number of removed rays: " << num_removed_rays
+            << ", number added: " << added_ray_indices.size() << std::endl;
+
+  // Now find the Euclidan transformation that transforms the point pairs
+  std::cout << "looking for a Euclidean transformation" << std::endl;
+  // pick i and j indices from three points at different time points in the ray cloud
+  // these represent the three corresponding pairs required to find the rigid transformation between
+  // full_decimated cloud and decimated_cloud
+  ray::Pose transform;
+  transform.position.setZero();
+  transform.rotation = Eigen::Quaterniond::Identity();
+  if (pairs.size() >= 6)
+  {
+    const int is[3] = {pairs[0][0], pairs[pairs.size()/3][0], pairs[2*pairs.size()/3][0]};
+    const int js[3] = {pairs[0][1], pairs[pairs.size()/3][1], pairs[2*pairs.size()/3][1]};
+    Eigen::Vector3d full_ps[3]; // a triangle in the full_decimated cloud
+    Eigen::Vector3d dec_ps[3];  // a triangle in the decimated_cloud
+    Eigen::Vector3d mid_full(0,0,0), mid_dec(0,0,0);
+    for (int i = 0; i<3; i++)
+    {
+      full_ps[i] = full_decimated.ends[is[i]];
+      dec_ps[i] = decimated_cloud.ends[js[i]];
+      mid_full += full_ps[i]/3.0;
+      mid_dec += dec_ps[i]/3.0;
+    }
+    for (int i = 1; i<3; i++)
+    {
+      const double non_rigid_threshold = 0.01;
+      full_ps[i] -= full_ps[0];
+      dec_ps[i] -= dec_ps[0];
+      if (abs(full_ps[i].norm() - dec_ps[i].norm()) > non_rigid_threshold)
+        std::cout << "warning, matched points aren't a similar distance apart: " << full_ps[i].norm() <<
+        ", " << dec_ps[i].norm() << " a non-rigid transform may have been applied. Results will be approximate." << std::endl;
+    }
+
+    // how to get rotation from two triangles? do it in two stages:
+    const Eigen::Quaterniond quat = Eigen::Quaterniond::FromTwoVectors(full_ps[1], dec_ps[1]);
+    const Eigen::Vector3d normal1 = dec_ps[1].cross(dec_ps[2]);
+    const Eigen::Vector3d normal2 = full_ps[1].cross(full_ps[2]);
+    const Eigen::Quaterniond quat2 = Eigen::Quaterniond::FromTwoVectors(quat * normal2, normal1);
+    const Eigen::Quaterniond rotation = quat2 * quat;
+    const Eigen::Vector3d translation = mid_dec - rotation * mid_full;
+    transform.position = translation;
+    transform.rotation = rotation;
+
+    // set transformation to identity, if it is very close. This makes the typical case more accurate
+    const double rot_mag_sqr = ray::sqr(rotation.x()) + ray::sqr(rotation.y()) + ray::sqr(rotation.z());
+    const double rotation_changed_threshold = 1e-8;
+    const double translation_changed_threshold = 1e-8;
+    if (rot_mag_sqr > ray::sqr(rotation_changed_threshold) || translation.squaredNorm() > ray::sqr(translation_changed_threshold))
+    {
+      std::cout << "transformation detected" << std::endl;
+      std::cout << "translation: " << translation.transpose() << ", rotation quat: " << rotation.w() <<
+        ", " << rotation.x() << ", " << rotation.y() << ", " << rotation.z() << std::endl;
+    }
+    else
+    {
+      std::cout << "no detected transformation of cloud" << std::endl;
+    }
+  }
+
+  // now apply the estimated transformation. We need to chunk save the _restored file, using the
+  // re-chunkloaded full_cloud_file
+  ray::CloudWriter writer;
+  if (!writer.begin(full_cloud_file.nameStub() + "_restored.ply"))
+    usage();
+  ray::Cloud chunk;
+
+  auto transfer = [&](std::vector<Eigen::Vector3d> &starts, std::vector<Eigen::Vector3d> &ends,
+                      std::vector<double> &times, std::vector<ray::RGBA> &colours) {
+    chunk.clear();
+    if (spatial_decimation)
+    {
+      for (size_t i = 0; i < ends.size(); i++)
+      {
+        Eigen::Vector3i place(int(std::floor(ends[i][0] / voxel_width)), int(std::floor(ends[i][1] / voxel_width)),
+                              int(std::floor(ends[i][2] / voxel_width)));
+        if (voxel_set.find(place) != voxel_set.end())
+          chunk.addRay(transform * starts[i], transform * ends[i], times[i], colours[i]);
+      }
+    }
+    else
+    {
+      int pair_index = 0;
+      int num_points = static_cast<int>(ends.size());
+      for (int i = 0; i < num_points; i++)
+      {
+        int closest_index = (i + ray_step / 2) / ray_step;
+        while (pairs[pair_index][0] < closest_index && pair_index < (int)pairs.size() - 1) pair_index++;
+        if (pairs[pair_index][0] == closest_index)
+          chunk.addRay(transform * starts[i], transform * ends[i], times[i], colours[i]);
+      }
+    }
+    writer.writeChunk(chunk);
+  };
+  if (!ray::Cloud::read(full_cloud_file.name(), transfer))
+    usage();
+
+  std::cout << "added " << added_ray_indices.size() << " extra points that are in the modified cloud" << std::endl;
+  chunk.clear();
+  chunk.reserve(added_ray_indices.size());
+  for (auto &ray_index : added_ray_indices) chunk.addRay(decimated_cloud, static_cast<int>(ray_index));
+  writer.writeChunk(chunk);
+  writer.end();
+
+  return 0;
+}